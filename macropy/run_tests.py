--- conflicted
+++ resolved
@@ -6,7 +6,7 @@
 def run(x):
     runner.run(unittest.TestLoader().loadTestsFromTestCase(x))
 
-"""
+
 from macropy.core.test import macros
 run(macros.Tests)
 
@@ -38,19 +38,14 @@
 from macropy.experimental.test import pattern
 run(pattern.Tests)
 
-# from macropy.experimental.test import pyxl_strings
-# run(pyxl_strings.Tests)
+
+from macropy.experimental.test import pyxl_strings
+run(pyxl_strings.Tests)
 
 # this one creates a sqlite database to run, so may take a while
-# from macropy.experimental.test import pinq
-# run(pinq.Tests)
+from macropy.experimental.test import pinq
+run(pinq.Tests)
 
 # this one needs chromedriver in order to run the javascript using Selenium
-<<<<<<< HEAD
 from macropy.experimental.test import js_snippets
-run(js_snippets.Tests)
-"""
-=======
-# from macropy.experimental.test import js_snippets
-# run(js_snippets.Tests)
->>>>>>> 9f32caaa
+run(js_snippets.Tests)