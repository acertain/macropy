--- conflicted
+++ resolved
@@ -3,20 +3,11 @@
 from six import PY3
 
 import macropy.core.macros
-<<<<<<< HEAD
-import macropy.core.util
-import macropy.core.walkers
-
-from macropy.core.quotes import macros, q, ast_splice, u
-from macropy.core.hquotes import macros, hq
-from macropy.core.cleanup import ast_ctx_fixer
-=======
 from macropy.core.util import register
 from macropy.core.quotes import macros, q, ast_literal, u
 from macropy.core.hquotes import macros, hq, ast_literal, u, name
 from macropy.core.cleanup import ast_ctx_fixer
 from macropy.core.walkers import Walker
->>>>>>> d1c1ae95
 
 macros = macropy.core.macros.Macros()
 
@@ -28,7 +19,7 @@
 def f(tree, gen_sym, **kw):
     """Macro to concisely create function literals; any `_`s within the
     wrapped expression becomes an argument to the generated function."""
-    @macropy.core.walkers.Walker
+    @Walker
     def underscore_search(tree, collect, **kw):
         if isinstance(tree, ast.Name) and tree.id == "_":
             name = gen_sym("_")
@@ -38,13 +29,8 @@
 
     tree, used_names = underscore_search.recurse_collect(tree)
 
-<<<<<<< HEAD
-    new_tree = q[lambda: ast_splice[tree]]
-    if macropy.core.macros.PY3: new_tree.args.args = [ast.arg(arg = x) for x in used_names]
-=======
     new_tree = q[lambda: ast_literal[tree]]
     if macropy.core.macros.PY3: new_tree.args.args = [ast_literal.arg(arg = x) for x in used_names]
->>>>>>> d1c1ae95
     else:   new_tree.args.args = [ast.Name(id = x) for x in used_names]
     return new_tree
 
@@ -55,11 +41,7 @@
     called via `thing()` to extract the value. The wrapped expression is
     only evaluated the first time the thunk is called and the result cached
     for all subsequent evaluations."""
-<<<<<<< HEAD
-    return hq[macropy.core.util.Lazy(lambda: ast_splice[tree])]
-=======
     return hq[Lazy(lambda: ast_literal[tree])]
->>>>>>> d1c1ae95
 
 
 def get_interned(store, index, thunk):
@@ -70,17 +52,6 @@
     return store[index][0]
 
 
-<<<<<<< HEAD
-@macropy.core.util.register(macropy.core.macros.injected_vars)
-def interned_count(**kw):
-    return [0]
-
-@macropy.core.util.register(macropy.core.macros.injected_vars)
-def interned_name(gen_sym, **kw):
-    return gen_sym()
-
-@macropy.core.util.register(macropy.core.macros.post_processing)
-=======
 @register(macropy.core.macros.injected_vars)
 def interned_count(**kw):
     return [0]
@@ -90,7 +61,6 @@
     return gen_sym()
 
 @register(macropy.core.macros.post_processing)
->>>>>>> d1c1ae95
 def interned_processing(tree, gen_sym, interned_count, interned_name, **kw):
 
     if interned_count[0] != 0:
@@ -98,7 +68,7 @@
             name[interned_name] = [None for x in range(u[interned_count[0]])]
 
         code = ast_ctx_fixer.recurse(code)
-        code = list(map(ast.fix_missing_locations, code))
+        code = list(map(fix_missing_locations, code))
 
         tree.body = code + tree.body
 
@@ -111,8 +81,4 @@
     """Macro to intern the wrapped expression on a per-module basis"""
     interned_count[0] += 1
 
-<<<<<<< HEAD
-    return hq[get_interned(name[interned_name], interned_count[0] - 1, lambda: ast_splice[tree])]
-=======
-    return hq[get_interned(name[interned_name], interned_count[0] - 1, lambda: ast_literal[tree])]
->>>>>>> d1c1ae95
+    return hq[get_interned(name[interned_name], interned_count[0] - 1, lambda: ast_literal[tree])]