--- conflicted
+++ resolved
@@ -1,10 +1,5 @@
 import ast
 import unittest
-<<<<<<< HEAD
-
-import macropy.core
-=======
->>>>>>> d1c1ae95
 from macropy.core.walkers import Walker
 from macropy.core.analysis import Scoped, extract_arg_names
 
@@ -14,13 +9,8 @@
 def scoped(tree, scope, collect, **kw):
     try:
         if scope != {}:
-<<<<<<< HEAD
-            collect((macropy.core.unparse(tree), {k: type(v) for k, v in scope.items()}))
-    except:
-=======
             collect((unparse(tree), {k: type(v) for k, v in scope.items()}))
     except Exception:
->>>>>>> d1c1ae95
         pass
 
 class Tests(unittest.TestCase):
@@ -42,11 +32,11 @@
 
 
     def test_simple_expr(self):
-        tree = macropy.core.parse_expr("(lambda x: a)")
+        tree = parse_expr("(lambda x: a)")
 
         self.assertEqual(scoped.collect(tree), [('a', {'x': ast.Name})])
 
-        tree = macropy.core.parse_expr("(lambda x, y: (lambda z: a))")
+        tree = parse_expr("(lambda x, y: (lambda z: a))")
 
         self.assertEqual(scoped.collect(tree), [
             ('(lambda z: a)', {'y': ast.Name, 'x': ast.Name}),
@@ -55,7 +45,7 @@
             ('a', {'y': ast.Name, 'x': ast.Name, 'z': ast.Name})
         ])
 
-        tree = macropy.core.parse_expr("[e for (a, b) in c for d in e if f]")
+        tree = parse_expr("[e for (a, b) in c for d in e if f]")
 
         self.assertEqual(scoped.collect(tree), [
             ('e', {'a': ast.Name, 'b': ast.Name, 'd': ast.Name}),
@@ -65,7 +55,7 @@
         ])
 
 
-        tree = macropy.core.parse_expr("{k: v for k, v in d}")
+        tree = parse_expr("{k: v for k, v in d}")
 
         self.assertEqual(scoped.collect(tree), [
             ('k', {'k': ast.Name, 'v': ast.Name}),
@@ -73,7 +63,7 @@
         ])
 
     def test_simple_stmt(self):
-        tree = macropy.core.parse_stmt("""
+        tree = parse_stmt("""
 def func(x, y):
     return x
         """)
@@ -87,7 +77,7 @@
             ('x', {'y': ast.Name, 'x': ast.Name, 'func': ast.FunctionDef})
         ])
 
-        tree = macropy.core.parse_stmt("""
+        tree = parse_stmt("""
 def func(x, y):
     z = 10
     return x
@@ -105,7 +95,7 @@
             ('x', {'y': ast.Name, 'x': ast.Name, 'z': ast.Name, 'func': ast.FunctionDef})
         ])
 
-        tree = macropy.core.parse_stmt("""
+        tree = parse_stmt("""
 class C(A, B):
     z = 10
     printfunction(z)
@@ -121,7 +111,7 @@
             ('z', {'z': ast.Name})
         ])
 
-        tree = macropy.core.parse_stmt("""
+        tree = parse_stmt("""
 def func(x, y):
     def do_nothing(): pass
     class C(): pass
@@ -145,7 +135,7 @@
             ('10', {'y': ast.Name, 'x': ast.Name, 'C': ast.ClassDef, 'do_nothing': ast.FunctionDef, 'func': ast.FunctionDef})
         ])
 
-        tree = macropy.core.parse_stmt("""
+        tree = parse_stmt("""
 try:
     pass
 except Exception as e:
@@ -157,7 +147,7 @@
         ])
 
         # This one still doesn't work right
-        tree = macropy.core.parse_stmt("""
+        tree = parse_stmt("""
 C = 1
 class C:
     C
