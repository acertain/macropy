--- conflicted
+++ resolved
@@ -1,41 +1,26 @@
 """Implementation of the Quasiquotes macro.
 
-`u`, `name`, `ast_splice` and `ast_list` are the unquote delimiters, used to
+`u`, `name`, `ast_literal` and `ast_list` are the unquote delimiters, used to
 interpolate things into a quoted section.
 """
 
 import ast
-<<<<<<< HEAD
-
-import macropy.core
-=======
 import sys
 
 from macropy.core import ast_repr, Literal
->>>>>>> d1c1ae95
 import macropy.core.macros
 import macropy.core.walkers
 
 macros = macropy.core.macros.Macros()
 
-<<<<<<< HEAD
-macros = macropy.core.macros.Macros()
-
-
-=======
->>>>>>> d1c1ae95
 @macropy.core.walkers.Walker
 def unquote_search(tree, **kw):
 
     res = macropy.core.macros.check_annotated(tree)
     if res:
         func, right = res
-<<<<<<< HEAD
-        for f in [u, name, ast_splice, ast_list]:
-=======
         for f in [u, name, ast_literal, ast_list]:
             # print('Unquote search %s' % f, file=sys.stderr)
->>>>>>> d1c1ae95
             if f.__name__ == func:
                 return f(right)
 
@@ -44,12 +29,8 @@
 @macros.expr
 def q(tree, **kw):
     tree = unquote_search.recurse(tree)
-<<<<<<< HEAD
-    tree = macropy.core.ast_repr(tree)
-=======
     tree = ast_repr(tree)
     print('Quote expr %s' % ast.dump(tree) if isinstance(tree, ast.AST) else tree, file=sys.stderr)
->>>>>>> d1c1ae95
     return tree
 
 
@@ -57,13 +38,9 @@
 def q(tree, target, **kw):
     """Quasiquote macro, used to lift sections of code into their AST
     representation which can be manipulated at runtime. Used together with
-    the `u`, `name`, `ast_splice`, `ast_list` unquotes."""
+    the `u`, `name`, `ast_literal`, `ast_list` unquotes."""
     body = unquote_search.recurse(tree)
-<<<<<<< HEAD
-    new_body = macropy.core.ast_repr(body)
-=======
     new_body = ast_repr(body)
->>>>>>> d1c1ae95
     return [ast.Assign([target], new_body)]
 
 
@@ -71,38 +48,22 @@
 def u(tree):
     """Splices a value into the quoted code snippet, converting it into an AST
     via ast_repr"""
-<<<<<<< HEAD
-    return macropy.core.Literal(ast.Call(ast.Name(id="ast_repr"), [tree], [], None, None))
-=======
     return Literal(ast.Call(ast.Name(id="ast_repr"), [tree], [], None, None))
->>>>>>> d1c1ae95
 
 
 @macropy.core.macros.macro_stub
 def name(tree):
     "Splices a string value into the quoted code snippet as a Name"
-<<<<<<< HEAD
-    return macropy.core.Literal(ast.Call(ast.Name(id="Name"), [], [ast.keyword("id", tree)], None, None))
-
-
-@macropy.core.macros.macro_stub
-def ast_splice(tree):
-=======
     return Literal(ast.Call(ast.Name(id="Name"), [], [ast.keyword("id", tree)], None, None))
 
 
 @macropy.core.macros.macro_stub
 def ast_literal(tree):
->>>>>>> d1c1ae95
     "Splices an AST into the quoted code snippet"
-    return macropy.core.Literal(tree)
+    return Literal(tree)
 
 
 @macropy.core.macros.macro_stub
 def ast_list(tree):
     """Splices a list of ASTs into the quoted code snippet as a List node"""
-<<<<<<< HEAD
-    return macropy.core.Literal(ast.Call(ast.Name(id="List"), [], [ast.keyword("elts", tree)], None, None))
-=======
     return Literal(ast.Call(ast.Name(id="List"), [], [ast.keyword("elts", tree)], None, None))
->>>>>>> d1c1ae95
