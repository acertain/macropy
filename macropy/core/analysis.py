--- conflicted
+++ resolved
@@ -1,26 +1,14 @@
 """Walker that performs simple name-binding analysis as it traverses the AST"""
-<<<<<<< HEAD
-=======
 
 import ast
 
 from six import PY3
->>>>>>> d1c1ae95
 
 import macropy.core.walkers
 from macropy.core.util import merge_dicts
 
 __all__ = ['Scoped']
 
-<<<<<<< HEAD
-import ast
-from six import PY3
-
-import macropy.core.walkers
-from macropy.core.util import merge_dicts
-
-=======
->>>>>>> d1c1ae95
 @macropy.core.walkers.Walker
 def find_names(tree, collect, stop, **kw):
     if isinstance(tree, (ast.Attribute, ast.Subscript)):
