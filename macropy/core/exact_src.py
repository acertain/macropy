--- conflicted
+++ resolved
@@ -3,11 +3,7 @@
 
 Exposed to each macro as an `exact_src` funciton."""
 
-<<<<<<< HEAD
 import ast
-=======
-from __future__ import print_function
->>>>>>> d1c1ae95
 
 from macropy.core import unparse
 from macropy.core.macros import injected_vars
