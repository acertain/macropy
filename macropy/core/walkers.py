--- conflicted
+++ resolved
@@ -1,17 +1,7 @@
+
 """Implementation of Walkers, a nice way of transforming and traversing ASTs."""
 
-<<<<<<< HEAD
-
-# Imports added by remove_from_imports.
-
-import macropy.core
 import ast
-import _ast
-
-
-=======
-import ast
->>>>>>> d1c1ae95
 
 import macropy.core
 from .util import box
@@ -65,11 +55,7 @@
         self.func = func
 
     def walk_children(self, tree, sub_kw=[], **kw):
-<<<<<<< HEAD
-        if isinstance(tree, _ast.AST):
-=======
         if isinstance(tree, ast.AST):
->>>>>>> d1c1ae95
             aggregates = []
 
             for field, old_value in ast.iter_fields(tree):
@@ -117,11 +103,7 @@
         """Traverse the given AST and return the transformed tree together
         with any values which were collected along with way."""
 
-<<<<<<< HEAD
-        if isinstance(tree, _ast.AST) or type(tree) is macropy.core.Literal or type(tree) is macropy.core.Captured:
-=======
         if isinstance(tree, ast.AST) or type(tree) is macropy.core.Literal or type(tree) is macropy.core.Captured:
->>>>>>> d1c1ae95
             aggregates = []
             stop_now = [False]
 
